--- conflicted
+++ resolved
@@ -14,15 +14,9 @@
     name: ci
     runs-on: ubuntu-latest
     steps:
-<<<<<<< HEAD
-      - uses: actions/checkout@v4
-
-      - uses: actions/setup-go@v4
-=======
       - uses: actions/checkout@8ade135a41bc03ea155e62e844d188df1ea18608 # v4.1.0
 
       - uses: actions/setup-go@93397bea11091df50f3d7e59dc26a7711a8bcfbe # v4.1.0
->>>>>>> a0d6380f
         with:
           go-version: 1.18
 
